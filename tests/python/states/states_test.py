--- conflicted
+++ resolved
@@ -332,7 +332,7 @@
     np.testing.assert_array_equal(indices_again, indices)
 
 
-<<<<<<< HEAD
+
 def _empirical_distribution(bts_matrix, norb, nelec):
     indices = np.zeros(bts_matrix.shape[0], dtype=int)
     for i, bts in enumerate(bts_matrix):
@@ -413,7 +413,7 @@
     empirical_distribution = _empirical_distribution(samples, norb, nelec)
 
     assert np.sum(np.sqrt(test_distribution * empirical_distribution)) > 0.99
-=======
+
 @pytest.mark.parametrize(
     "norb, nelec, spin_summed",
     [
@@ -493,4 +493,3 @@
     expected = ffsim.rdm(vec, norb, nelec, spin_summed=spin_summed)
 
     np.testing.assert_allclose(rdm, expected, atol=1e-12)
->>>>>>> 94af00c1
