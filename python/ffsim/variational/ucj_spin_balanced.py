# (C) Copyright IBM 2024.
#
# This code is licensed under the Apache License, Version 2.0. You may
# obtain a copy of this license in the LICENSE.txt file in the root directory
# of this source tree or at http://www.apache.org/licenses/LICENSE-2.0.
#
# Any modifications or derivative works of this code must retain this
# copyright notice, and modified files need to carry a notice indicating
# that they have been altered from the originals.

"""Spin-balanced (local) unitary cluster Jastrow ansatz."""

from __future__ import annotations

import itertools
from dataclasses import InitVar, dataclass
from typing import cast

import numpy as np

from ffsim import gates, linalg, protocols
from ffsim.linalg.util import unitary_from_parameters, unitary_to_parameters
from ffsim.variational.util import (
    orbital_rotation_from_t1_amplitudes,
    validate_interaction_pairs,
)


@dataclass(frozen=True)
class UCJOpSpinBalanced(
    protocols.SupportsApplyUnitary, protocols.SupportsApproximateEquality
):
    r"""A spin-balanced unitary cluster Jastrow operator.

    A unitary cluster Jastrow (UCJ) operator has the form

    .. math::

        \prod_{k = 1}^L \mathcal{U}_k e^{i \mathcal{J}_k} \mathcal{U}_k^\dagger

    where each :math:`\mathcal{U_k}` is an orbital rotation and each :math:`\mathcal{J}`
    is a diagonal Coulomb operator of the form

    .. math::

        \mathcal{J} = \frac12\sum_{\sigma \tau, ij}
        \mathbf{J}^{(\sigma \tau)}_{ij} n_{\sigma, i} n_{\tau, j}.

    For the spin-balanced operator, we require that
    :math:`\mathbf{J}^{(\alpha \alpha)} = \mathbf{J}^{(\beta \beta)}` and
    :math:`\mathbf{J}^{(\alpha \beta)} = \mathbf{J}^{(\beta \alpha)}`.
    Therefore, each diagonal Coulomb operator is described by 2 matrices,
    :math:`\mathbf{J}^{(\alpha \alpha)}` and :math:`\mathbf{J}^{(\alpha \beta)}`, and
    both of these matrices are symmetric.
    Furthermore, each orbital rotation is described by a single matrix because the
    same orbital rotation is applied to both spin alpha and spin beta.
    The number of terms :math:`L` is referred to as the
    number of ansatz repetitions and is accessible via the `n_reps` attribute.

    To support variational optimization of the orbital basis, an optional final
    orbital rotation can be included in the operator, to be performed at the end.

    Attributes:
        diag_coulomb_mats (np.ndarray): The diagonal Coulomb matrices, as a Numpy array
            of shape `(n_reps, 2, norb, norb)`
            The last two axes index the rows and columns of
            the matrices, and the third from last axis, which has 2 dimensions, indexes
            the spin interaction type of the matrix: alpha-alpha, and then alpha-beta.
            The first axis indexes the ansatz repetitions.
        orbital_rotations (np.ndarray): The orbital rotations, as a Numpy array
            of shape `(n_reps, norb, norb)`.
        final_orbital_rotation (np.ndarray | None): The optional final orbital rotation,
            as a Numpy array of shape `(norb, norb)`.
    """

    diag_coulomb_mats: np.ndarray  # shape: (n_reps, 2, norb, norb)
    orbital_rotations: np.ndarray  # shape: (n_reps, norb, norb)
    final_orbital_rotation: np.ndarray | None = None  # shape: (norb, norb)
    validate: InitVar[bool] = True
    rtol: InitVar[float] = 1e-5
    atol: InitVar[float] = 1e-8

    def __post_init__(self, validate: bool, rtol: float, atol: float):
        if validate:
            if self.diag_coulomb_mats.ndim != 4 or self.diag_coulomb_mats.shape[1] != 2:
                raise ValueError(
                    "diag_coulomb_mats should have shape (n_reps, 2, norb, norb). "
                    f"Got shape {self.diag_coulomb_mats.shape}."
                )
            if self.orbital_rotations.ndim != 3:
                raise ValueError(
                    "orbital_rotations should have shape (n_reps, norb, norb). "
                    f"Got shape {self.orbital_rotations.shape}."
                )
            if (
                self.final_orbital_rotation is not None
                and self.final_orbital_rotation.ndim != 2
            ):
                raise ValueError(
                    "final_orbital_rotation should have shape (norb, norb). "
                    f"Got shape {self.final_orbital_rotation.shape}."
                )
            if self.diag_coulomb_mats.shape[0] != self.orbital_rotations.shape[0]:
                raise ValueError(
                    "diag_coulomb_mats and orbital_rotations should have the same "
                    "first dimension. "
                    f"Got {self.diag_coulomb_mats.shape[0]} and "
                    f"{self.orbital_rotations.shape[0]}."
                )
            if not all(
                linalg.is_real_symmetric(mats[0], rtol=rtol, atol=atol)
                and linalg.is_real_symmetric(mats[1], rtol=rtol, atol=atol)
                for mats in self.diag_coulomb_mats
            ):
                raise ValueError(
                    "Diagonal Coulomb matrices were not all real symmetric."
                )
            if not all(
                linalg.is_unitary(orbital_rotation, rtol=rtol, atol=atol)
                for orbital_rotation in self.orbital_rotations
            ):
                raise ValueError("Orbital rotations were not all unitary.")
            if self.final_orbital_rotation is not None and not linalg.is_unitary(
                self.final_orbital_rotation, rtol=rtol, atol=atol
            ):
                raise ValueError("Final orbital rotation was not unitary.")

    @property
    def norb(self):
        """The number of spatial orbitals."""
        return self.diag_coulomb_mats.shape[-1]

    @property
    def n_reps(self):
        """The number of ansatz repetitions."""
        return self.diag_coulomb_mats.shape[0]

    @staticmethod
    def n_params(
        norb: int,
        n_reps: int,
        *,
        interaction_pairs: tuple[
            list[tuple[int, int]] | None, list[tuple[int, int]] | None
        ]
        | None = None,
        with_final_orbital_rotation: bool = False,
    ) -> int:
        r"""Return the number of parameters of an ansatz with given settings.

        Args:
            norb: The number of spatial orbitals.
            n_reps: The number of ansatz repetitions.
            interaction_pairs: Optional restrictions on allowed orbital interactions
                for the diagonal Coulomb operators.
                If specified, `interaction_pairs` should be a pair of lists,
                for alpha-alpha and alpha-beta interactions, in that order.
                Either list can be substituted with ``None`` to indicate no restrictions
                on interactions.
                Each list should contain pairs of integers representing the orbitals
                that are allowed to interact. These pairs can also be interpreted as
                indices of diagonal Coulomb matrix entries that are allowed to be
                nonzero.
                Each integer pair must be upper triangular, that is, of the form
                :math:`(i, j)` where :math:`i \leq j`.
            with_final_orbital_rotation: Whether to include a final orbital rotation
                in the operator.

        Returns:
            The number of parameters of the ansatz.

        Raises:
            ValueError: Interaction pairs list contained duplicate interactions.
            ValueError: Interaction pairs list contained lower triangular pairs.
        """
        if interaction_pairs is None:
            interaction_pairs = (None, None)
        pairs_aa, pairs_ab = interaction_pairs
        validate_interaction_pairs(pairs_aa, ordered=False)
        validate_interaction_pairs(pairs_ab, ordered=False)
        # Each diagonal Coulomb matrix has one parameter per upper triangular
        # entry unless indices are passed explicitly
        n_triu_indices = norb * (norb + 1) // 2
        n_params_aa = n_triu_indices if pairs_aa is None else len(pairs_aa)
        n_params_ab = n_triu_indices if pairs_ab is None else len(pairs_ab)
        # Each orbital rotation has norb**2 parameters
        return (
            n_reps * (n_params_aa + n_params_ab + norb**2)
            + with_final_orbital_rotation * norb**2
        )

    @staticmethod
    def from_parameters(
        params: np.ndarray,
        *,
        norb: int,
        n_reps: int,
        interaction_pairs: tuple[
            list[tuple[int, int]] | None, list[tuple[int, int]] | None
        ]
        | None = None,
        with_final_orbital_rotation: bool = False,
    ) -> UCJOpSpinBalanced:
        r"""Initialize the UCJ operator from a real-valued parameter vector.

        Args:
            params: The real-valued parameter vector.
            norb: The number of spatial orbitals.
            n_reps: The number of ansatz repetitions.
            interaction_pairs: Optional restrictions on allowed orbital interactions
                for the diagonal Coulomb operators.
                If specified, `interaction_pairs` should be a pair of lists,
                for alpha-alpha and alpha-beta interactions, in that order.
                Either list can be substituted with ``None`` to indicate no restrictions
                on interactions.
                Each list should contain pairs of integers representing the orbitals
                that are allowed to interact. These pairs can also be interpreted as
                indices of diagonal Coulomb matrix entries that are allowed to be
                nonzero.
                Each integer pair must be upper triangular, that is, of the form
                :math:`(i, j)` where :math:`i \leq j`.
            with_final_orbital_rotation: Whether to include a final orbital rotation
                in the operator.

        Returns:
            The UCJ operator constructed from the given parameters.

        Raises:
            ValueError: The number of parameters passed did not match the number
                expected based on the function inputs.
            ValueError: Interaction pairs list contained duplicate interactions.
            ValueError: Interaction pairs list contained lower triangular pairs.
        """
        n_params = UCJOpSpinBalanced.n_params(
            norb,
            n_reps,
            interaction_pairs=interaction_pairs,
            with_final_orbital_rotation=with_final_orbital_rotation,
        )
        if len(params) != n_params:
            raise ValueError(
                "The number of parameters passed did not match the number expected "
                "based on the function inputs. "
                f"Expected {n_params} but got {len(params)}."
            )
        if interaction_pairs is None:
            interaction_pairs = (None, None)
        pairs_aa, pairs_ab = interaction_pairs
        triu_indices = cast(
            list[tuple[int, int]],
            list(itertools.combinations_with_replacement(range(norb), 2)),
        )
        if pairs_aa is None:
            pairs_aa = triu_indices
        if pairs_ab is None:
            pairs_ab = triu_indices
        diag_coulomb_mats: np.ndarray = np.zeros((n_reps, 2, norb, norb))
        orbital_rotations = np.zeros((n_reps, norb, norb), dtype=complex)
        index = 0
        for orbital_rotation, diag_coulomb_mat in zip(
            orbital_rotations, diag_coulomb_mats
        ):
            # Orbital rotations
            n_params = norb**2
            orbital_rotation[:] = unitary_from_parameters(
                params[index : index + n_params], norb
            )
            index += n_params
            # Diag Coulomb matrices
            for indices, this_diag_coulomb_mat in zip(
                (pairs_aa, pairs_ab), diag_coulomb_mat
            ):
                if indices:
                    n_params = len(indices)
                    rows, cols = zip(*indices)
                    vals = params[index : index + n_params]
                    this_diag_coulomb_mat[cols, rows] = vals
                    this_diag_coulomb_mat[rows, cols] = vals
                    index += n_params
        # Final orbital rotation
        final_orbital_rotation = None
        if with_final_orbital_rotation:
            final_orbital_rotation = unitary_from_parameters(params[index:], norb)
        return UCJOpSpinBalanced(
            diag_coulomb_mats=diag_coulomb_mats,
            orbital_rotations=orbital_rotations,
            final_orbital_rotation=final_orbital_rotation,
        )

    def to_parameters(
        self,
        *,
        interaction_pairs: tuple[
            list[tuple[int, int]] | None, list[tuple[int, int]] | None
        ]
        | None = None,
    ) -> np.ndarray:
        r"""Convert the UCJ operator to a real-valued parameter vector.

        Note:
            If `interaction_pairs` is specified, the returned parameter vector will
            incorporate only the diagonal Coulomb matrix entries corresponding to the
            specified interactions, so the original operator will not be recoverable
            from the parameter vector.

        Args:
            interaction_pairs: Optional restrictions on allowed orbital interactions
                for the diagonal Coulomb operators.
                If specified, `interaction_pairs` should be a pair of lists,
                for alpha-alpha and alpha-beta interactions, in that order.
                Either list can be substituted with ``None`` to indicate no restrictions
                on interactions.
                Each list should contain pairs of integers representing the orbitals
                that are allowed to interact. These pairs can also be interpreted as
                indices of diagonal Coulomb matrix entries that are allowed to be
                nonzero.
                Each integer pair must be upper triangular, that is, of the form
                :math:`(i, j)` where :math:`i \leq j`.

        Returns:
            The real-valued parameter vector.

        Raises:
            ValueError: Interaction pairs list contained duplicate interactions.
            ValueError: Interaction pairs list contained lower triangular pairs.
        """
        n_reps, _, norb, _ = self.diag_coulomb_mats.shape
        n_params = UCJOpSpinBalanced.n_params(
            norb,
            n_reps,
            interaction_pairs=interaction_pairs,
            with_final_orbital_rotation=self.final_orbital_rotation is not None,
        )

        if interaction_pairs is None:
            interaction_pairs = (None, None)
        pairs_aa, pairs_ab = interaction_pairs
        triu_indices = cast(
            list[tuple[int, int]],
            list(itertools.combinations_with_replacement(range(norb), 2)),
        )
        if pairs_aa is None:
            pairs_aa = triu_indices
        if pairs_ab is None:
            pairs_ab = triu_indices

        params = np.zeros(n_params)
        index = 0
        for orbital_rotation, diag_coulomb_mat in zip(
            self.orbital_rotations, self.diag_coulomb_mats
        ):
            # Orbital rotations
            n_params = norb**2
            params[index : index + n_params] = unitary_to_parameters(orbital_rotation)
            index += n_params
            # Diag Coulomb matrices
            for indices, this_diag_coulomb_mat in zip(
                (pairs_aa, pairs_ab), diag_coulomb_mat
            ):
                if indices:
                    n_params = len(indices)
                    params[index : index + n_params] = this_diag_coulomb_mat[
                        tuple(zip(*indices))
                    ]
                    index += n_params
        # Final orbital rotation
        if self.final_orbital_rotation is not None:
            params[index:] = unitary_to_parameters(self.final_orbital_rotation)
        return params

    @staticmethod
    def from_t_amplitudes(
        t2: np.ndarray,
        *,
        t1: np.ndarray | None = None,
        n_reps: int | None = None,
        interaction_pairs: tuple[
            list[tuple[int, int]] | None, list[tuple[int, int]] | None
        ]
        | None = None,
        tol: float = 1e-8,
        optimize: bool = False,
        method: str = "L-BFGS-B",
        callback=None,
        options: dict | None = None,
        multi_stage_optimization: bool = False,
        begin_reps: int | None = None,
        step: int = 2,
        regularization: float = 0,
    ) -> UCJOpSpinBalanced:
        r"""Initialize the UCJ operator from t2 (and optionally t1) amplitudes.

        Performs a double-factorization of the t2 amplitudes and constructs the
        ansatz repetitions from the terms of the decomposition, up to an optionally
        specified number of ansatz repetitions. The default behavior of this routine
        is to include terms in decreasing order of the absolute value of the
        corresponding eigenvalue in the factorization.

        Additionally, one can choose to compress the operator down to `n_reps` terms
        while minimizing the difference with the original t2 amplitude with a least-
        squares objective function.
        This option is enabled by setting the `optimize` parameter to `True`.
        It uses `scipy.optimize.minimize`, passing both the objective function
        and its gradient.

        Args:
            t2: The t2 amplitudes.
            t1: The t1 amplitudes.
            n_reps: The number of ansatz repetitions. If not specified, then it is set
                to the number of terms resulting from the double-factorization of the
                t2 amplitudes. If the specified number of repetitions is larger than the
                number of terms resulting from the double-factorization, then the ansatz
                is padded with additional identity operators up to the specified number
                of repetitions.
            interaction_pairs: Optional restrictions on allowed orbital interactions
                for the diagonal Coulomb operators.
                If specified, `interaction_pairs` should be a pair of lists,
                for alpha-alpha and alpha-beta interactions, in that order.
                Either list can be substituted with ``None`` to indicate no restrictions
                on interactions.
                Each list should contain pairs of integers representing the orbitals
                that are allowed to interact. These pairs can also be interpreted as
                indices of diagonal Coulomb matrix entries that are allowed to be
                nonzero.
                Each integer pair must be upper triangular, that is, of the form
                :math:`(i, j)` where :math:`i \leq j`.
            tol: Tolerance for error in the double-factorized decomposition of the
                t2 amplitudes.
                The error is defined as the maximum absolute difference between
                an element of the original tensor and the corresponding element of
                the reconstructed tensor.
            optimize: Whether to optimize t2 amplitudes for n_reps.
            method: The optimization method. See the documentation of
                `scipy.optimize.minimize`_ for possible values.
            callback: Callback function for the optimization. See the documentation of
                `scipy.optimize.minimize`_ for usage.
            options: Options for the optimization. See the documentation of
                `scipy.optimize.minimize`_ for usage.
            multi_stage_optimization: Iteratively reduce the number of ansatz
                repetitions starting from full configuration if  `begin_reps` is not
                given. In each iteration, the number of repetitions is reduced by `step`
                until reaching `n_reps`.
            begin_reps: The starting point of the multi-stage optimization
            step: The step size for the multi-stage optimization
            regularization: The weight for the regularization term to minimize

                .. math::

                    |\sum_{m=1}^n_{reps} ||\bar{Z}^{(mk)}_{pq}||_2 -
                    \sum_{m=1}^L \sum_{k=1}^2 ||Z^{(mk)}_{pq}||_2|

        Returns:
            The UCJ operator with parameters initialized from the t2 amplitudes.

        Raises:
            ValueError: Interaction pairs list contained duplicate interactions.
            ValueError: Interaction pairs list contained lower triangular pairs.
        """
        if interaction_pairs is None:
            interaction_pairs = (None, None)
        pairs_aa, pairs_ab = interaction_pairs
        validate_interaction_pairs(pairs_aa, ordered=False)
        validate_interaction_pairs(pairs_ab, ordered=False)

        nocc, _, nvrt, _ = t2.shape
        norb = nocc + nvrt
        if optimize:
            if pairs_aa is None and pairs_ab is None:
                diag_coulomb_indices = None
            else:
                diag_coulomb_indices = list(set((pairs_aa or []) + (pairs_ab or [])))
            diag_coulomb_mats, orbital_rotations = (
                linalg.double_factorized_t2_compressed(
                    t2,
                    tol=tol,
                    n_reps=n_reps,
                    diag_coulomb_indices=diag_coulomb_indices,
                    method=method,
                    callback=callback,
                    options=options,
                    multi_stage_optimization=multi_stage_optimization,
                    begin_reps=begin_reps,
                    step=step,
                    return_optimize_result=False,
                    regularization=regularization,
                )
            )
        else:
            diag_coulomb_mats, orbital_rotations = linalg.double_factorized_t2(
                t2, tol=tol
            )
            diag_coulomb_mats = diag_coulomb_mats.reshape(-1, norb, norb)[:n_reps]
            orbital_rotations = orbital_rotations.reshape(-1, norb, norb)[:n_reps]

<<<<<<< HEAD
=======
        diag_coulomb_mats, orbital_rotations = linalg.double_factorized_t2(
            t2, tol=tol, max_terms=n_reps
        )
>>>>>>> 219b49f1
        diag_coulomb_mats = np.stack([diag_coulomb_mats, diag_coulomb_mats], axis=1)

        n_vecs, _, _, _ = diag_coulomb_mats.shape
        if n_reps is not None and n_vecs < n_reps:
            # Pad with no-ops to the requested number of repetitions
            diag_coulomb_mats = np.concatenate(
                [diag_coulomb_mats, np.zeros((n_reps - n_vecs, 2, norb, norb))]
            )
            eye = np.eye(norb)
            orbital_rotations = np.concatenate(
                [orbital_rotations, np.stack([eye for _ in range(n_reps - n_vecs)])]
            )

        final_orbital_rotation = None
        if t1 is not None:
            final_orbital_rotation = orbital_rotation_from_t1_amplitudes(t1)

        # Zero out diagonal coulomb matrix entries if requested
        if pairs_aa is not None:
            mask = np.zeros((norb, norb), dtype=bool)
            rows, cols = zip(*pairs_aa)
            mask[rows, cols] = True
            mask[cols, rows] = True
            diag_coulomb_mats[:, 0] *= mask
        if pairs_ab is not None:
            mask = np.zeros((norb, norb), dtype=bool)
            rows, cols = zip(*pairs_ab)
            mask[rows, cols] = True
            mask[cols, rows] = True
            diag_coulomb_mats[:, 1] *= mask

        return UCJOpSpinBalanced(
            diag_coulomb_mats=diag_coulomb_mats,
            orbital_rotations=orbital_rotations,
            final_orbital_rotation=final_orbital_rotation,
        )

    def _apply_unitary_(
        self, vec: np.ndarray, norb: int, nelec: int | tuple[int, int], copy: bool
    ) -> np.ndarray:
        if isinstance(nelec, int):
            return NotImplemented
        if copy:
            vec = vec.copy()
        current_basis = np.eye(norb)
        for (diag_coulomb_mat_aa, diag_coulomb_mat_ab), orbital_rotation in zip(
            self.diag_coulomb_mats, self.orbital_rotations
        ):
            vec = gates.apply_orbital_rotation(
                vec,
                orbital_rotation.T.conj() @ current_basis,
                norb=norb,
                nelec=nelec,
                copy=False,
            )
            vec = gates.apply_diag_coulomb_evolution(
                vec,
                (diag_coulomb_mat_aa, diag_coulomb_mat_ab, diag_coulomb_mat_aa),
                time=-1.0,
                norb=norb,
                nelec=nelec,
                copy=False,
            )
            current_basis = orbital_rotation
        if self.final_orbital_rotation is None:
            vec = gates.apply_orbital_rotation(
                vec, current_basis, norb=norb, nelec=nelec, copy=False
            )
        else:
            vec = gates.apply_orbital_rotation(
                vec,
                self.final_orbital_rotation @ current_basis,
                norb=norb,
                nelec=nelec,
                copy=False,
            )
        return vec

    def _approx_eq_(self, other, rtol: float, atol: float) -> bool:
        if isinstance(other, UCJOpSpinBalanced):
            if not np.allclose(
                self.diag_coulomb_mats, other.diag_coulomb_mats, rtol=rtol, atol=atol
            ):
                return False
            if not np.allclose(
                self.orbital_rotations, other.orbital_rotations, rtol=rtol, atol=atol
            ):
                return False
            if (self.final_orbital_rotation is None) != (
                other.final_orbital_rotation is None
            ):
                return False
            if self.final_orbital_rotation is not None:
                return np.allclose(
                    cast(np.ndarray, self.final_orbital_rotation),
                    cast(np.ndarray, other.final_orbital_rotation),
                    rtol=rtol,
                    atol=atol,
                )
            return True
        return NotImplemented<|MERGE_RESOLUTION|>--- conflicted
+++ resolved
@@ -487,17 +487,9 @@
             )
         else:
             diag_coulomb_mats, orbital_rotations = linalg.double_factorized_t2(
-                t2, tol=tol
-            )
-            diag_coulomb_mats = diag_coulomb_mats.reshape(-1, norb, norb)[:n_reps]
-            orbital_rotations = orbital_rotations.reshape(-1, norb, norb)[:n_reps]
-
-<<<<<<< HEAD
-=======
-        diag_coulomb_mats, orbital_rotations = linalg.double_factorized_t2(
-            t2, tol=tol, max_terms=n_reps
-        )
->>>>>>> 219b49f1
+                t2, tol=tol, max_terms=n_reps
+            )
+
         diag_coulomb_mats = np.stack([diag_coulomb_mats, diag_coulomb_mats], axis=1)
 
         n_vecs, _, _, _ = diag_coulomb_mats.shape
