# (C) Copyright IBM 2023.
#
# This code is licensed under the Apache License, Version 2.0. You may
# obtain a copy of this license in the LICENSE.txt file in the root directory
# of this source tree or at http://www.apache.org/licenses/LICENSE-2.0.
#
# Any modifications or derivative works of this code must retain this
# copyright notice, and modified files need to carry a notice indicating
# that they have been altered from the originals.

"""States."""

from ffsim.states.product_state_sum import ProductStateSum
<<<<<<< HEAD
from ffsim.states.rdm import rdm
from ffsim.states.slater import sample_slater
=======
from ffsim.states.rdm import rdm, rdms
>>>>>>> 94af00c1
from ffsim.states.states import (
    StateVector,
    addresses_to_strings,
    dim,
    dims,
    hartree_fock_state,
    indices_to_strings,
    one_hot,
    sample_state_vector,
    slater_determinant,
    slater_determinant_rdm,
    slater_determinant_rdms,
    spin_square,
    strings_to_addresses,
    strings_to_indices,
)
from ffsim.states.wick import expectation_one_body_power, expectation_one_body_product

__all__ = [
    "ProductStateSum",
    "StateVector",
    "addresses_to_strings",
    "dim",
    "dims",
    "expectation_one_body_power",
    "expectation_one_body_product",
    "hartree_fock_state",
    "indices_to_strings",
    "one_hot",
    "rdm",
    "rdms",
    "sample_state_vector",
    "slater_determinant",
    "slater_determinant_rdm",
    "slater_determinant_rdms",
    "spin_square",
    "strings_to_addresses",
    "strings_to_indices",
    "sample_slater",
]<|MERGE_RESOLUTION|>--- conflicted
+++ resolved
@@ -11,12 +11,9 @@
 """States."""
 
 from ffsim.states.product_state_sum import ProductStateSum
-<<<<<<< HEAD
-from ffsim.states.rdm import rdm
+
+from ffsim.states.rdm import rdm, rdms
 from ffsim.states.slater import sample_slater
-=======
-from ffsim.states.rdm import rdm, rdms
->>>>>>> 94af00c1
 from ffsim.states.states import (
     StateVector,
     addresses_to_strings,
