--- conflicted
+++ resolved
@@ -193,13 +193,8 @@
     marginal = [probs[sample[0]]]
     all_orbs = set(range(norb))
     empty_orbitals = list(all_orbs.difference(sample))
-<<<<<<< HEAD
     for k in range(nelec - 1):
-        marginals = _generate_marginals(rdm, sample, empty_orbitals)
-=======
-    for _ in range(nelec - 1):
         marginals = _generate_marginals(rdm, sample, empty_orbitals, marginal[-1])
->>>>>>> fd65995f
         conditionals = marginals / marginal[-1]
         conditionals /= np.sum(conditionals)
         index = rng.choice(len(empty_orbitals), p=conditionals)
